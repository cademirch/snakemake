--- conflicted
+++ resolved
@@ -26,13 +26,10 @@
     PROGRESS = 1
     ALL = 2
     HOST = 3
-<<<<<<< HEAD
     REASON = 4
-=======
 
 
 class StrictDagEvaluation(SettingsEnumBase):
     FUNCTIONS = 0
     CYCLIC_GRAPH = 1
-    PERIODIC_WILDCARDS = 2
->>>>>>> b40f599e
+    PERIODIC_WILDCARDS = 2