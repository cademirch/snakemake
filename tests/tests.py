__authors__ = ["Tobias Marschall", "Marcel Martin", "Johannes Köster"]
__copyright__ = "Copyright 2015, Johannes Köster"
__email__ = "koester@jimmy.harvard.edu"
__license__ = "MIT"

import sys
import os
from os.path import join
from subprocess import call
import tempfile
import hashlib
import urllib
from shutil import rmtree, which
from shlex import quote
from nose.tools import nottest

from snakemake import snakemake


if not which("snakemake"):
    raise Exception("snakemake not in PATH. For testing, install snakemake with "
                    "'pip install -e .'. You should do this in a separate environment "
                    "(via conda or virtualenv).")


def dpath(path):
    """get path to a data file (relative to the directory this
	test lives in)"""
    return os.path.realpath(join(os.path.dirname(__file__), path))


def md5sum(filename):
    data = open(filename, 'rb').read()
    return hashlib.md5(data).hexdigest()


def is_connected():
    try:
        urllib.request.urlopen("http://www.google.com", timeout=1)
        return True
    except urllib.request.URLError:
        return False


def run(path,
        shouldfail=False,
        needs_connection=False,
        snakefile="Snakefile",
        subpath=None,
        check_md5=True, cores=3, **params):
    """
    Test the Snakefile in path.
    There must be a Snakefile in the path and a subdirectory named
    expected-results.
    """
    if needs_connection and not is_connected():
        print("Skipping test because of missing internet connection",
              file=sys.stderr)
        return False

    results_dir = join(path, 'expected-results')
    snakefile = join(path, snakefile)
    assert os.path.exists(snakefile)
    assert os.path.exists(results_dir) and os.path.isdir(
        results_dir), '{} does not exist'.format(results_dir)
    with tempfile.TemporaryDirectory(prefix=".test", dir=os.path.abspath(".")) as tmpdir:
        config = {}
        if subpath is not None:
            # set up a working directory for the subworkflow and pass it in `config`
            # for now, only one subworkflow is supported
            assert os.path.exists(subpath) and os.path.isdir(
                subpath), '{} does not exist'.format(subpath)
            subworkdir = os.path.join(tmpdir, "subworkdir")
            os.mkdir(subworkdir)
            call('find {} -maxdepth 1 -type f -print0 | xargs -0 -I%% -n 1 cp %% {}'.format(
                quote(subpath), quote(subworkdir)),
                 shell=True)
            config['subworkdir'] = subworkdir

        call('find {} -maxdepth 1 -type f -print0 | xargs -0 -I%% -n 1 cp -r %% {}'.format(
            quote(path), quote(tmpdir)),
             shell=True)
        success = snakemake(snakefile,
                            cores=cores,
                            workdir=tmpdir,
                            stats="stats.txt",
                            config=config, **params)
        if shouldfail:
            assert not success, "expected error on execution"
        else:
            assert success, "expected successful execution"
            for resultfile in os.listdir(results_dir):
                if resultfile == ".gitignore" or not os.path.isfile(
                    os.path.join(results_dir, resultfile)):
                    # this means tests cannot use directories as output files
                    continue
                targetfile = join(tmpdir, resultfile)
                expectedfile = join(results_dir, resultfile)
                assert os.path.exists(
                    targetfile), 'expected file "{}" not produced'.format(
                        resultfile)
                if check_md5:
                    # if md5sum(targetfile) != md5sum(expectedfile):
                    #     import pdb; pdb.set_trace()
                    assert md5sum(targetfile) == md5sum(
                        expectedfile), 'wrong result produced for file "{}"'.format(
                            resultfile)


def test01():
    run(dpath("test01"))


def test02():
    run(dpath("test02"))


def test03():
    run(dpath("test03"), targets=['test.out'])


def test04():
    run(dpath("test04"), targets=['test.out'])


def test05():
    run(dpath("test05"))


def test06():
    run(dpath("test06"), targets=['test.bla.out'])


def test07():
    run(dpath("test07"), targets=['test.out', 'test2.out'])


def test08():
    run(dpath("test08"), targets=['test.out', 'test2.out'])


def test09():
    run(dpath("test09"), shouldfail=True)


def test10():
    run(dpath("test10"))


def test11():
    run(dpath("test11"))


def test12():
    run(dpath("test12"))


def test13():
    run(dpath("test13"))


def test14():
    run(dpath("test14"), snakefile="Snakefile.nonstandard", cluster="./qsub")


def test15():
    run(dpath("test15"))

def test_ancient():
    run(dpath("test_ancient"), targets=['D'])

def test_report():
    run(dpath("test_report"), check_md5=False)


def test_dynamic():
    run(dpath("test_dynamic"))


def test_params():
    run(dpath("test_params"))


def test_same_wildcard():
    run(dpath("test_same_wildcard"))


def test_conditional():
    run(dpath("test_conditional"),
        targets="test.out test.0.out test.1.out test.2.out".split())


def test_unpack_dict():
    run(dpath("test_unpack_dict"))


def test_unpack_list():
    run(dpath("test_unpack_list"))


def test_shell():
    run(dpath("test_shell"))


def test_temp():
    run(dpath("test_temp"),
        cluster="./qsub",
        targets="test.realigned.bam".split())


def test_keyword_list():
    run(dpath("test_keyword_list"))


def test_subworkflows():
    run(dpath("test_subworkflows"), subpath=dpath("test02"))


def test_globwildcards():
    run(dpath("test_globwildcards"))


def test_local_import():
    run(dpath("test_local_import"))


def test_ruledeps():
    run(dpath("test_ruledeps"))


def test_persistent_dict():
    try:
        import pytools
        run(dpath("test_persistent_dict"))
    except ImportError:
        pass


def test_url_include():
    run(dpath("test_url_include"), needs_connection=True)


def test_touch():
    run(dpath("test_touch"))


def test_config():
    run(dpath("test_config"))


def test_update_config():
    run(dpath("test_update_config"))


def test_wildcard_keyword():
    run(dpath("test_wildcard_keyword"))


def test_benchmark():
    run(dpath("test_benchmark"), check_md5=False)


def test_temp_expand():
    run(dpath("test_temp_expand"))


def test_wildcard_count_ambiguity():
    run(dpath("test_wildcard_count_ambiguity"))


def test_cluster_dynamic():
    run(dpath("test_cluster_dynamic"), cluster="./qsub")


def test_dynamic_complex():
    run(dpath("test_dynamic_complex"))


def test_srcdir():
    run(dpath("test_srcdir"))


def test_multiple_includes():
    run(dpath("test_multiple_includes"))


def test_yaml_config():
    run(dpath("test_yaml_config"))


# TODO reenable once S3Mocked works with boto3
# def test_remote():
#     try:
#         import moto
#         import boto3
#         import filechunkio
#
#         # only run the remote file test if the dependencies
#         # are installed, otherwise do nothing
#         run(dpath("test_remote"), cores=1)
#     except ImportError:
#         pass


def test_cluster_sync():
    run(dpath("test14"),
        snakefile="Snakefile.nonstandard",
        cluster_sync="./qsub")


def test_symlink_temp():
    run(dpath("test_symlink_temp"), shouldfail=True)


def test_empty_include():
    run(dpath("test_empty_include"))


def test_script():
    run(dpath("test_script"))


def test_shadow():
    run(dpath("test_shadow"))


def test_until():
    run(dpath("test_until"),
        until=["leveltwo_first", # rule name
               "leveltwo_second.txt", # file name
               "second_wildcard"]) # wildcard rule


def test_omitfrom():
    run(dpath("test_omitfrom"),
        omit_from=["leveltwo_first", # rule name
                   "leveltwo_second.txt", # file name
                   "second_wildcard"]) # wildcard rule


def test_nonstr_params():
    run(dpath("test_nonstr_params"))


def test_delete_output():
    run(dpath("test_delete_output"), cores=1)


def test_input_generator():
    run(dpath("test_input_generator"))


def test_symlink_time_handling():
    #See Snakefile for notes on why this fails on some systems
    if os.utime in os.supports_follow_symlinks:
        run(dpath("test_symlink_time_handling"))


def test_issue328():
    try:
        import pytools
        run(dpath("test_issue328"), forcerun=["split"])
    except ImportError:
        # skip test if import fails
        pass


def test_conda():
    if conda_available():
        run(dpath("test_conda"), use_conda=True)


def test_conda_custom_prefix():
    if conda_available():
        run(dpath("test_conda_custom_prefix"),
            use_conda=True, conda_prefix="custom")


def test_wrapper():
    if conda_available():
        run(dpath("test_wrapper"), use_conda=True)


def conda_available():
    return which("conda")


def test_get_log_none():
    run(dpath("test_get_log_none"))


def test_get_log_both():
    run(dpath("test_get_log_both"))


def test_get_log_stderr():
    run(dpath("test_get_log_stderr"))


def test_get_log_stdout():
    run(dpath("test_get_log_stdout"))


def test_get_log_complex():
    run(dpath("test_get_log_complex"))


def test_spaces_in_fnames():
    run(dpath("test_spaces_in_fnames"),
        # cluster="./qsub",
        targets=["test bam file realigned.bam"],
        verbose=True,
        printshellcmds=True)


# TODO deactivate because of problems with moto and boto3.
# def test_static_remote():
#     import importlib
#     try:
#         importlib.reload(boto3)
#         importlib.reload(moto)
#         # only run the remote file test if the dependencies
#         # are installed, otherwise do nothing
#         run(dpath("test_static_remote"), cores=1)
#     except ImportError:
#         pass


def test_remote_ncbi_simple():
    try:
        import Bio

        # only run the remote file test if the dependencies
        # are installed, otherwise do nothing
        run(dpath("test_remote_ncbi_simple"))
    except ImportError:
        pass

def test_remote_ncbi():
    try:
        import Bio

        # only run the remote file test if the dependencies
        # are installed, otherwise do nothing
        run(dpath("test_remote_ncbi"))
    except ImportError:
        pass

def test_deferred_func_eval():
    run(dpath("test_deferred_func_eval"))


def test_format_params():
    run(dpath("test_format_params"), check_md5=True)


def test_rule_defined_in_for_loop():
    # issue 257
    run(dpath("test_rule_defined_in_for_loop"))


def test_issue381():
    run(dpath("test_issue381"))


def test_format_wildcards():
    run(dpath("test_format_wildcards"))


def test_with_parentheses():
    run(dpath("test (with parentheses)"))


def test_dup_out_patterns():
    """Duplicate output patterns should emit an error

    Duplicate output patterns can be detected on the rule level
    """
    run(dpath("test_dup_out_patterns"), shouldfail=True)


def test_restartable_job_cmd_exit_1():
    """Test the restartable job feature on ``exit 1``

    The shell snippet in the Snakemake file will fail the first time
    and succeed the second time.
    """
    # Even two consecutive times should fail as files are cleared
    run(dpath("test_restartable_job_cmd_exit_1"), cluster="./qsub",
        restart_times=0, shouldfail=True)
    run(dpath("test_restartable_job_cmd_exit_1"), cluster="./qsub",
        restart_times=0, shouldfail=True)
    # Restarting once is enough
    run(dpath("test_restartable_job_cmd_exit_1"), cluster="./qsub",
        restart_times=1, printshellcmds=True)


def test_restartable_job_qsub_exit_1():
    """Test the restartable job feature when qsub fails

    The qsub in the sub directory will fail the first time and succeed the
    second time.
    """
    # Even two consecutive times should fail as files are cleared
    run(dpath("test_restartable_job_qsub_exit_1"), cluster="./qsub",
        restart_times=0, shouldfail=True)
    run(dpath("test_restartable_job_qsub_exit_1"), cluster="./qsub",
        restart_times=0, shouldfail=True)
    # Restarting once is enough
    run(dpath("test_restartable_job_qsub_exit_1"), cluster="./qsub",
        restart_times=1, shouldfail=False)


def test_threads():
    run(dpath("test_threads"), cores=20)


def test_dynamic_temp():
    run(dpath("test_dynamic_temp"))


# TODO this currently hangs. Has to be investigated (issue #660).
#def test_ftp_immediate_close():
#    try:
#        import ftputil
#
#        # only run the remote file test if the dependencies
#        # are installed, otherwise do nothing
#        run(dpath("test_ftp_immediate_close"))
#    except ImportError:
#        pass


def test_issue260():
   run(dpath("test_issue260"))


# TODO reenable once S3Mocked works again with boto3
# def test_default_remote():
#     run(dpath("test_default_remote"),
#         default_remote_provider="S3Mocked",
#         default_remote_prefix="test-remote-bucket")


def test_run_namedlist():
    run(dpath("test_run_namedlist"))


def test_remote_gs():
    run(dpath("test_remote_gs"))


def test_remote_log():
    run(dpath("test_remote_log"), shouldfail=True)


def test_profile():
    run(dpath("test_profile"))


<<<<<<< HEAD
def test_singularity():
    run(dpath("test_singularity"), use_singularity=True)
=======
def test_issue612():
    run(dpath("test_issue612"), dryrun=True)
>>>>>>> 1696039d


if __name__ == '__main__':
    import nose
    nose.run(defaultTest=__name__)<|MERGE_RESOLUTION|>--- conflicted
+++ resolved
@@ -558,13 +558,12 @@
     run(dpath("test_profile"))
 
 
-<<<<<<< HEAD
 def test_singularity():
     run(dpath("test_singularity"), use_singularity=True)
-=======
+
+
 def test_issue612():
     run(dpath("test_issue612"), dryrun=True)
->>>>>>> 1696039d
 
 
 if __name__ == '__main__':
